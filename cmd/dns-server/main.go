package main

import (
	"flag"
	"fmt"
	"net"
	"os"
	"os/signal"
	"strings"
	"syscall"
	"time"

	"github.com/miekg/dns"
	"github.com/sparkfabrik/http-proxy/pkg/config"
	"github.com/sparkfabrik/http-proxy/pkg/logger"
)

type DNSServer struct {
<<<<<<< HEAD
	customTLD       string
	targetIP        string
	port            string
	forwardEnabled  bool
	upstreamServers []string
	logger          *logger.Logger
}

// forwardDNSQuery forwards DNS queries to upstream servers
func (s *DNSServer) forwardDNSQuery(r *dns.Msg) (*dns.Msg, error) {
	c := dns.Client{Timeout: 5 * time.Second}

	for _, server := range s.upstreamServers {
		resp, _, err := c.Exchange(r, server)
		if err == nil {
			s.logger.Debug("Forwarded query", "server", server)
			return resp, nil
		}
		s.logger.Debug("Failed to forward", "server", server, "error", err)
	}

	return nil, fmt.Errorf("all upstream servers failed")
}

// createRefusedResponse creates a REFUSED response for the given request
func (s *DNSServer) createRefusedResponse(r *dns.Msg) *dns.Msg {
	msg := dns.Msg{}
	msg.SetReply(r)
	msg.Rcode = dns.RcodeRefused
	return &msg
=======
	customDomains []string
	targetIP      string
	port          string
	logger        *logger.Logger
>>>>>>> b493325a
}

// handleDNSRequest processes incoming DNS queries
func (s *DNSServer) handleDNSRequest(w dns.ResponseWriter, r *dns.Msg) {
	// Only respond to queries for our configured domains/TLDs
	// Security: Silently drop queries for domains we're not authoritative for
	// This prevents DNS amplification attacks and reduces information leakage
	if len(s.customDomains) == 0 {
		s.logger.Debug("No custom domains/TLDs configured, dropping query")
		return
	}

	// First, validate that all questions are for domains we handle
	for _, question := range r.Question {
		name := strings.ToLower(question.Name)

		s.logger.Debug(fmt.Sprintf("DNS query: %s %s from %s",
			dns.TypeToString[question.Qtype],
			name,
			w.RemoteAddr()))

<<<<<<< HEAD
		// Check if this is a query for our managed TLD
		if !strings.HasSuffix(name, "."+s.customTLD+".") {
			// Not our TLD - handle based on forwarding configuration
			if s.forwardEnabled {
				// Forward to upstream DNS servers
				s.logger.Debug(fmt.Sprintf("Forwarding query for %s to upstream servers", name))
				response, err := s.forwardDNSQuery(r)
				if err != nil {
					s.logger.Debug(fmt.Sprintf("Failed to forward query for %s: %v", name, err))
					// If forwarding fails, return REFUSED
					refusedResp := s.createRefusedResponse(r)
					w.WriteMsg(refusedResp)
				} else {
					w.WriteMsg(response)
				}
			} else {
				// Forwarding disabled - return REFUSED
				s.logger.Debug(fmt.Sprintf("Refusing query for %s (not our TLD: .%s, forwarding disabled)", name, s.customTLD))
				refusedResp := s.createRefusedResponse(r)
				w.WriteMsg(refusedResp)
			}
=======
		// Check if domain matches any configured domain/TLD
		// Support both TLDs (e.g., "loc") and specific domains (e.g., "spark.loc")
		domainWithoutDot := strings.TrimSuffix(name, ".")
		found := false

		for _, domain := range s.customDomains {
			// Check if it's an exact match or a subdomain
			if domainWithoutDot == domain || strings.HasSuffix(domainWithoutDot, "."+domain) {
				found = true
				break
			}
		}
		if !found {
			s.logger.Debug(fmt.Sprintf("Dropping query for %s (not matching configured domains)", name))
>>>>>>> b493325a
			return
		}
	}

	// If we reach here, all queries are for our TLD - create response
	msg := dns.Msg{}
	msg.SetReply(r)
	msg.Authoritative = true

	for _, question := range r.Question {
		name := strings.ToLower(question.Name)

		switch question.Qtype {
		case dns.TypeA:
			// Respond with our target IP for A records
			rr, err := dns.NewRR(fmt.Sprintf("%s A %s", question.Name, s.targetIP))
			if err == nil {
				msg.Answer = append(msg.Answer, rr)
				s.logger.Info(fmt.Sprintf("Resolved %s to %s", name, s.targetIP))
			} else {
				s.logger.Error(fmt.Sprintf("Failed to create A record for %s: %v", name, err))
			}
		case dns.TypeAAAA:
			// For IPv6 queries, return empty response (no IPv6 support)
			s.logger.Debug(fmt.Sprintf("IPv6 query for %s - returning empty response", name))
		default:
			// For other query types, return empty response
			s.logger.Debug(fmt.Sprintf("Unsupported query type %s for %s", dns.TypeToString[question.Qtype], name))
		}
	}

	w.WriteMsg(&msg)
}

func main() {
	var (
		port      = flag.String("port", "", "DNS server port (overrides config)")
		customTLD = flag.String("tld", "", "Custom domain/TLD to handle (overrides config)")
		targetIP  = flag.String("ip", "", "IP address to resolve to (overrides config)")
	)
	flag.Parse()

	// Load configuration
	cfg := config.Load()
	log := logger.NewWithEnv("dns-server")

	// Override config with command line flags if provided
	if *port != "" {
		cfg.DNSPort = *port
	}
	if *customTLD != "" {
		cfg.Domains = *customTLD
	}
	if *targetIP != "" {
		cfg.DNSIP = *targetIP
	}

	server := &DNSServer{
<<<<<<< HEAD
		customTLD:       cfg.DomainTLD,
		targetIP:        cfg.DNSIP,
		port:            cfg.DNSPort,
		forwardEnabled:  cfg.DNSForwardEnabled,
		upstreamServers: cfg.DNSUpstreamServers,
		logger:          log,
=======
		customDomains: cfg.SplitDomains(),
		targetIP:      cfg.DNSIP,
		port:          cfg.DNSPort,
		logger:        log,
	}

	if len(server.customDomains) == 0 {
		log.Error("No domains/TLDs configured")
		os.Exit(1)
>>>>>>> b493325a
	}

	// Validate target IP
	if net.ParseIP(cfg.DNSIP) == nil {
		log.Error("Invalid target IP address", "ip", cfg.DNSIP)
		os.Exit(1)
	}

	log.Info("Starting DNS server", "port", cfg.DNSPort)
	log.Info("Handling domains/TLDs", "domains", cfg.SplitDomains())
	log.Info("Resolving to", "target_ip", cfg.DNSIP)
	log.Info("DNS forwarding", "forward_enabled", cfg.DNSForwardEnabled)

	// Create DNS server
	dns.HandleFunc(".", server.handleDNSRequest)

	udpServer := &dns.Server{
		Addr:    ":" + cfg.DNSPort,
		Net:     "udp",
		Handler: dns.DefaultServeMux,
	}

	tcpServer := &dns.Server{
		Addr:    ":" + cfg.DNSPort,
		Net:     "tcp",
		Handler: dns.DefaultServeMux,
	}

	// Create error channel for server startup errors
	errChan := make(chan error, 2)

	// Start servers in goroutines
	go func() {
		if err := udpServer.ListenAndServe(); err != nil {
			errChan <- fmt.Errorf("UDP server failed: %v", err)
		}
	}()

	go func() {
		if err := tcpServer.ListenAndServe(); err != nil {
			errChan <- fmt.Errorf("TCP server failed: %v", err)
		}
	}()

	// Check for startup errors
	select {
	case err := <-errChan:
		log.Error("Server startup failed", "error", err)
		os.Exit(1)
	case <-time.After(100 * time.Millisecond):
	}

	log.Info("DNS server started successfully")

	// Wait for interrupt signal
	c := make(chan os.Signal, 1)
	signal.Notify(c, os.Interrupt, syscall.SIGTERM)
	<-c

	log.Info("Shutting down DNS server...")
	udpServer.Shutdown()
	tcpServer.Shutdown()
}<|MERGE_RESOLUTION|>--- conflicted
+++ resolved
@@ -1,7 +1,6 @@
 package main
 
 import (
-	"flag"
 	"fmt"
 	"net"
 	"os"
@@ -16,8 +15,7 @@
 )
 
 type DNSServer struct {
-<<<<<<< HEAD
-	customTLD       string
+	customDomains   []string
 	targetIP        string
 	port            string
 	forwardEnabled  bool
@@ -47,12 +45,6 @@
 	msg.SetReply(r)
 	msg.Rcode = dns.RcodeRefused
 	return &msg
-=======
-	customDomains []string
-	targetIP      string
-	port          string
-	logger        *logger.Logger
->>>>>>> b493325a
 }
 
 // handleDNSRequest processes incoming DNS queries
@@ -74,10 +66,21 @@
 			name,
 			w.RemoteAddr()))
 
-<<<<<<< HEAD
-		// Check if this is a query for our managed TLD
-		if !strings.HasSuffix(name, "."+s.customTLD+".") {
-			// Not our TLD - handle based on forwarding configuration
+		// Check if domain matches any configured domain/TLD
+		// Support both TLDs (e.g., "loc") and specific domains (e.g., "spark.loc")
+		domainWithoutDot := strings.TrimSuffix(name, ".")
+		found := false
+
+		for _, domain := range s.customDomains {
+			// Check if it's an exact match or a subdomain
+			if domainWithoutDot == domain || strings.HasSuffix(domainWithoutDot, "."+domain) {
+				found = true
+				break
+			}
+		}
+
+		if !found {
+			// Not our domain - handle based on forwarding configuration
 			if s.forwardEnabled {
 				// Forward to upstream DNS servers
 				s.logger.Debug(fmt.Sprintf("Forwarding query for %s to upstream servers", name))
@@ -91,27 +94,9 @@
 					w.WriteMsg(response)
 				}
 			} else {
-				// Forwarding disabled - return REFUSED
-				s.logger.Debug(fmt.Sprintf("Refusing query for %s (not our TLD: .%s, forwarding disabled)", name, s.customTLD))
-				refusedResp := s.createRefusedResponse(r)
-				w.WriteMsg(refusedResp)
+				// Forwarding disabled - drop query silently
+				s.logger.Debug(fmt.Sprintf("Dropping query for %s (not matching configured domains)", name))
 			}
-=======
-		// Check if domain matches any configured domain/TLD
-		// Support both TLDs (e.g., "loc") and specific domains (e.g., "spark.loc")
-		domainWithoutDot := strings.TrimSuffix(name, ".")
-		found := false
-
-		for _, domain := range s.customDomains {
-			// Check if it's an exact match or a subdomain
-			if domainWithoutDot == domain || strings.HasSuffix(domainWithoutDot, "."+domain) {
-				found = true
-				break
-			}
-		}
-		if !found {
-			s.logger.Debug(fmt.Sprintf("Dropping query for %s (not matching configured domains)", name))
->>>>>>> b493325a
 			return
 		}
 	}
@@ -147,47 +132,22 @@
 }
 
 func main() {
-	var (
-		port      = flag.String("port", "", "DNS server port (overrides config)")
-		customTLD = flag.String("tld", "", "Custom domain/TLD to handle (overrides config)")
-		targetIP  = flag.String("ip", "", "IP address to resolve to (overrides config)")
-	)
-	flag.Parse()
-
 	// Load configuration
 	cfg := config.Load()
 	log := logger.NewWithEnv("dns-server")
 
-	// Override config with command line flags if provided
-	if *port != "" {
-		cfg.DNSPort = *port
-	}
-	if *customTLD != "" {
-		cfg.Domains = *customTLD
-	}
-	if *targetIP != "" {
-		cfg.DNSIP = *targetIP
-	}
-
 	server := &DNSServer{
-<<<<<<< HEAD
-		customTLD:       cfg.DomainTLD,
+		customDomains:   cfg.Domains,
 		targetIP:        cfg.DNSIP,
 		port:            cfg.DNSPort,
 		forwardEnabled:  cfg.DNSForwardEnabled,
 		upstreamServers: cfg.DNSUpstreamServers,
 		logger:          log,
-=======
-		customDomains: cfg.SplitDomains(),
-		targetIP:      cfg.DNSIP,
-		port:          cfg.DNSPort,
-		logger:        log,
 	}
 
 	if len(server.customDomains) == 0 {
 		log.Error("No domains/TLDs configured")
 		os.Exit(1)
->>>>>>> b493325a
 	}
 
 	// Validate target IP
@@ -197,7 +157,7 @@
 	}
 
 	log.Info("Starting DNS server", "port", cfg.DNSPort)
-	log.Info("Handling domains/TLDs", "domains", cfg.SplitDomains())
+	log.Info("Handling domains/TLDs", "domains", cfg.Domains)
 	log.Info("Resolving to", "target_ip", cfg.DNSIP)
 	log.Info("DNS forwarding", "forward_enabled", cfg.DNSForwardEnabled)
 
